--- conflicted
+++ resolved
@@ -1,13 +1,7 @@
 extern crate lalrpop_util;
 
 use std::iter;
-<<<<<<< HEAD
 use std::mem;
-use std::path::Path;
-=======
->>>>>>> 33d272f7
-
-use self::lalrpop_util::ParseError;
 
 use super::ast;
 use super::error::ParseError;
@@ -74,17 +68,18 @@
     do_lalr_parsing!(source, Expression, StartExpression)
 }
 
+// TODO: consolidate these with ParseError
 pub enum FStringError {
     UnclosedLbrace,
     UnopenedRbrace,
     InvalidExpression,
 }
 
-impl From<FStringError> for ParseError<lexer::Location, token::Tok, lexer::LexicalError> {
+impl From<FStringError>
+    for lalrpop_util::ParseError<lexer::Location, token::Tok, lexer::LexicalError>
+{
     fn from(_err: FStringError) -> Self {
-        // TODO: we should have our own top-level ParseError to properly propagate f-string (and
-        // other) syntax errors
-        ParseError::User {
+        lalrpop_util::ParseError::User {
             error: lexer::LexicalError::StringError,
         }
     }
