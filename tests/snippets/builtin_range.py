<<<<<<< HEAD
assert range(2**63+1)[2**63] == 9223372036854775808

assert len(range(10, 5)) == 0, 'Range with no elements should have length = 0'
assert len(range(10, 5, -2)) == 3, 'Expected length 3, for elements: 10, 8, 6'
assert len(range(5, 10, 2)) == 3, 'Expected length 3, for elements: 5, 7, 9'
=======
def assert_raises(expr, exc_type):
    """
    Helper function to assert `expr` raises an exception of type `exc_type`
    Args:
        expr: Callable
        exec_type: Exception
    Returns:
        None
    Raises:
        Assertion error on failure
    """
    try:
        expr(None)
    except exc_type:
        assert True
    else:
        assert False

assert range(2**63+1)[2**63] == 9223372036854775808

# index tests
assert range(10).index(6) == 6
assert range(4, 10).index(6) == 2
assert range(4, 10, 2).index(6) == 1

# index raises value error on out of bounds
assert_raises(lambda _: range(10).index(-1), ValueError)
assert_raises(lambda _: range(10).index(10), ValueError)

# index raises value error if out of step
assert_raises(lambda _: range(4, 10, 2).index(5), ValueError)
>>>>>>> a2627911
<|MERGE_RESOLUTION|>--- conflicted
+++ resolved
@@ -1,10 +1,3 @@
-<<<<<<< HEAD
-assert range(2**63+1)[2**63] == 9223372036854775808
-
-assert len(range(10, 5)) == 0, 'Range with no elements should have length = 0'
-assert len(range(10, 5, -2)) == 3, 'Expected length 3, for elements: 10, 8, 6'
-assert len(range(5, 10, 2)) == 3, 'Expected length 3, for elements: 5, 7, 9'
-=======
 def assert_raises(expr, exc_type):
     """
     Helper function to assert `expr` raises an exception of type `exc_type`
@@ -25,6 +18,11 @@
 
 assert range(2**63+1)[2**63] == 9223372036854775808
 
+# len tests
+assert len(range(10, 5)) == 0, 'Range with no elements should have length = 0'
+assert len(range(10, 5, -2)) == 3, 'Expected length 3, for elements: 10, 8, 6'
+assert len(range(5, 10, 2)) == 3, 'Expected length 3, for elements: 5, 7, 9'
+
 # index tests
 assert range(10).index(6) == 6
 assert range(4, 10).index(6) == 2
@@ -35,5 +33,4 @@
 assert_raises(lambda _: range(10).index(10), ValueError)
 
 # index raises value error if out of step
-assert_raises(lambda _: range(4, 10, 2).index(5), ValueError)
->>>>>>> a2627911
+assert_raises(lambda _: range(4, 10, 2).index(5), ValueError)